--- conflicted
+++ resolved
@@ -243,26 +243,12 @@
                 return False
             member = None
 
-<<<<<<< HEAD
-        if member and data == self._my_member_data:
-            return True
-
-        try:
-            if member:
-                self._client.retry(self._client.set, path, data)
-            else:
-                self._client.retry(self._client.create, path, data, makepath=True, ephemeral=not permanent)
-            self._my_member_data = data
-            return True
-        except NodeExistsError:
-=======
         if member:
             if data == self._my_member_data:
                 return True
         else:
->>>>>>> 8ef7178d
             try:
-                self._client.create_async(self.member_path, data, makepath=True, ephemeral=True).get(timeout=1)
+                self._client.create_async(self.member_path, data, makepath=True, ephemeral=not permanent).get(timeout=1)
                 self._my_member_data = data
                 return True
             except Exception as e:
