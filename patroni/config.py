"""Facilities related to Patroni configuration."""
import json
import logging
import os
import shutil
import tempfile
import yaml

from collections import defaultdict
from copy import deepcopy
from typing import Any, Callable, Collection, Dict, List, Optional, Union, TYPE_CHECKING

from . import PATRONI_ENV_PREFIX
from .collections import CaseInsensitiveDict
from .dcs import ClusterConfig, Cluster
from .exceptions import ConfigParseError
from .file_perm import pg_perm
from .postgresql.config import ConfigHandler
from .utils import deep_compare, parse_bool, parse_int, patch_config

logger = logging.getLogger(__name__)

_AUTH_ALLOWED_PARAMETERS = (
    'username',
    'password',
    'sslmode',
    'sslcert',
    'sslkey',
    'sslpassword',
    'sslrootcert',
    'sslcrl',
    'sslcrldir',
    'gssencmode',
    'channel_binding'
)


def default_validator(conf: Dict[str, Any]) -> List[str]:
    """Ensure *conf* is not empty.

    Designed to be used as default validator for :class:`Config` objects, if no specific validator is provided.

    :param conf: configuration to be validated.

    :returns: an empty list -- :class:`Config` expects the validator to return a list of 0 or more issues found while
        validating the configuration.

    :raises:
        :class:`ConfigParseError`: if *conf* is empty.
    """
    if not conf:
        raise ConfigParseError("Config is empty.")
    return []


class GlobalConfig(object):
    """A class that wraps global configuration and provides convenient methods to access/check values.

    It is instantiated either by calling :func:`get_global_config` or :meth:`Config.get_global_config`, which picks
    either a configuration from provided :class:`Cluster` object (the most up-to-date) or from the
    local cache if :class:`ClusterConfig` is not initialized or doesn't have a valid config.
    """

    def __init__(self, config: Dict[str, Any]) -> None:
        """Initialize :class:`GlobalConfig` object with given *config*.

        :param config: current configuration either from
                       :class:`ClusterConfig` or from :func:`Config.dynamic_configuration`.
        """
        self.__config = config

    def get(self, name: str) -> Any:
        """Gets global configuration value by *name*.

        :param name: parameter name.

        :returns: configuration value or ``None`` if it is missing.
        """
        return self.__config.get(name)

    def check_mode(self, mode: str) -> bool:
        """Checks whether the certain parameter is enabled.

        :param mode: parameter name, e.g. ``synchronous_mode``, ``failsafe_mode``, ``pause``, ``check_timeline``, and
            so on.

        :returns: ``True`` if parameter *mode* is enabled in the global configuration.
        """
        return bool(parse_bool(self.__config.get(mode)))

    @property
    def is_paused(self) -> bool:
        """``True`` if cluster is in maintenance mode."""
        return self.check_mode('pause')

    @property
    def is_quorum_commit_mode(self) -> bool:
        """:returns: `True` if quorum commit replication is requested"""
        return str(self.get('synchronous_mode')).lower() == 'quorum'

    @property
    def is_synchronous_mode(self) -> bool:
<<<<<<< HEAD
        """:returns: `True` if synchronous replication is requested."""
        return self.check_mode('synchronous_mode') is True or self.is_quorum_commit_mode
=======
        """``True`` if synchronous replication is requested."""
        return self.check_mode('synchronous_mode')
>>>>>>> 4138d0b8

    @property
    def is_synchronous_mode_strict(self) -> bool:
        """``True`` if at least one synchronous node is required."""
        return self.check_mode('synchronous_mode_strict')

    def get_standby_cluster_config(self) -> Union[Dict[str, Any], Any]:
        """Get ``standby_cluster`` configuration.

        :returns: a copy of ``standby_cluster`` configuration.
        """
        return deepcopy(self.get('standby_cluster'))

    @property
    def is_standby_cluster(self) -> bool:
        """``True`` if global configuration has a valid ``standby_cluster`` section."""
        config = self.get_standby_cluster_config()
        return isinstance(config, dict) and\
            bool(config.get('host') or config.get('port') or config.get('restore_command'))

    def get_int(self, name: str, default: int = 0) -> int:
        """Gets current value of *name* from the global configuration and try to return it as :class:`int`.

        :param name: name of the parameter.
        :param default: default value if *name* is not in the configuration or invalid.

        :returns: currently configured value of *name* from the global configuration or *default* if it is not set or
            invalid.
        """
        ret = parse_int(self.get(name))
        return default if ret is None else ret

    @property
    def min_synchronous_nodes(self) -> int:
        """The minimal number of synchronous nodes based on whether ``synchronous_mode_strict`` is enabled or not."""
        return 1 if self.is_synchronous_mode_strict else 0

    @property
    def synchronous_node_count(self) -> int:
        """Currently configured value of ``synchronous_node_count`` from the global configuration.

        Assume ``1`` if it is not set or invalid.
        """
        return max(self.get_int('synchronous_node_count', 1), self.min_synchronous_nodes)

    @property
    def maximum_lag_on_failover(self) -> int:
        """Currently configured value of ``maximum_lag_on_failover`` from the global configuration.

        Assume ``1048576`` if it is not set or invalid.
        """
        return self.get_int('maximum_lag_on_failover', 1048576)

    @property
    def maximum_lag_on_syncnode(self) -> int:
        """Currently configured value of ``maximum_lag_on_syncnode`` from the global configuration.

        Assume ``-1`` if it is not set or invalid.
        """
        return self.get_int('maximum_lag_on_syncnode', -1)

    @property
    def primary_start_timeout(self) -> int:
        """Currently configured value of ``primary_start_timeout`` from the global configuration.

        Assume ``300`` if it is not set or invalid.

        .. note::
            ``master_start_timeout`` is still supported to keep backward compatibility.
        """
        default = 300
        return self.get_int('primary_start_timeout', default)\
            if 'primary_start_timeout' in self.__config else self.get_int('master_start_timeout', default)

    @property
    def primary_stop_timeout(self) -> int:
        """Currently configured value of ``primary_stop_timeout`` from the global configuration.

        Assume ``0`` if it is not set or invalid.

        .. note::
            ``master_stop_timeout`` is still supported to keep backward compatibility.
        """
        default = 0
        return self.get_int('primary_stop_timeout', default)\
            if 'primary_stop_timeout' in self.__config else self.get_int('master_stop_timeout', default)


def get_global_config(cluster: Optional[Cluster], default: Optional[Dict[str, Any]] = None) -> GlobalConfig:
    """Instantiates :class:`GlobalConfig` based on the input.

    :param cluster: the currently known cluster state from DCS.
    :param default: default configuration, which will be used if there is no valid *cluster.config*.

    :returns: :class:`GlobalConfig` object.
    """
    # Try to protect from the case when DCS was wiped out
    if cluster and cluster.config and cluster.config.modify_version:
        config = cluster.config.data
    else:
        config = default or {}
    return GlobalConfig(deepcopy(config))


class Config(object):
    """Handle Patroni configuration.

    This class is responsible for:

      1) Building and giving access to ``effective_configuration`` from:

         * ``Config.__DEFAULT_CONFIG`` -- some sane default values;
         * ``dynamic_configuration`` -- configuration stored in DCS;
         * ``local_configuration`` -- configuration from `config.yml` or environment.

      2) Saving and loading ``dynamic_configuration`` into 'patroni.dynamic.json' file
         located in local_configuration['postgresql']['data_dir'] directory.
         This is necessary to be able to restore ``dynamic_configuration``
         if DCS was accidentally wiped.

      3) Loading of configuration file in the old format and converting it into new format.

      4) Mimicking some ``dict`` interfaces to make it possible
         to work with it as with the old ``config`` object.

    :cvar PATRONI_CONFIG_VARIABLE: name of the environment variable that can be used to load Patroni configuration from.
    :cvar __CACHE_FILENAME: name of the file used to cache dynamic configuration under Postgres data directory.
    :cvar __DEFAULT_CONFIG: default configuration values for some Patroni settings.
    """

    PATRONI_CONFIG_VARIABLE = PATRONI_ENV_PREFIX + 'CONFIGURATION'

    __CACHE_FILENAME = 'patroni.dynamic.json'
    __DEFAULT_CONFIG: Dict[str, Any] = {
        'ttl': 30, 'loop_wait': 10, 'retry_timeout': 10,
        'standby_cluster': {
            'create_replica_methods': '',
            'host': '',
            'port': '',
            'primary_slot_name': '',
            'restore_command': '',
            'archive_cleanup_command': '',
            'recovery_min_apply_delay': ''
        },
        'postgresql': {
            'use_slots': True,
            'parameters': CaseInsensitiveDict({p: v[0] for p, v in ConfigHandler.CMDLINE_OPTIONS.items()
                                               if v[0] is not None and p not in ('wal_keep_segments', 'wal_keep_size')})
        }
    }

    def __init__(self, configfile: str,
                 validator: Optional[Callable[[Dict[str, Any]], List[str]]] = default_validator) -> None:
        """Create a new instance of :class:`Config` and validate the loaded configuration using *validator*.

        .. note::
            Patroni will read configuration from these locations in this order:

              * file or directory path passed as command-line argument (*configfile*), if it exists and the file or
                files found in the directory can be parsed (see :meth:`~Config._load_config_path`), otherwise
              * YAML file passed via the environment variable (see :cvar:`PATRONI_CONFIG_VARIABLE`), if the referenced
                file exists and can be parsed, otherwise
              * from configuration values defined as environment variables, see
                :meth:`~Config._build_environment_configuration`.

        :param configfile: path to Patroni configuration file.
        :param validator: function used to validate Patroni configuration. It should receive a dictionary which
            represents Patroni configuration, and return a list of zero or more error messages based on validation.

        :raises:
            :class:`ConfigParseError`: if any issue is reported by *validator*.
        """
        self._modify_version = -1
        self._dynamic_configuration = {}

        self.__environment_configuration = self._build_environment_configuration()

        self._config_file = configfile if configfile and os.path.exists(configfile) else None
        if self._config_file:
            self._local_configuration = self._load_config_file()
        else:
            config_env = os.environ.pop(self.PATRONI_CONFIG_VARIABLE, None)
            self._local_configuration = config_env and yaml.safe_load(config_env) or self.__environment_configuration

        if validator:
            errors = validator(self._local_configuration)
            if errors:
                raise ConfigParseError("\n".join(errors))

        self.__effective_configuration = self._build_effective_configuration({}, self._local_configuration)
        self._data_dir = self.__effective_configuration.get('postgresql', {}).get('data_dir', "")
        self._cache_file = os.path.join(self._data_dir, self.__CACHE_FILENAME)
        if validator:  # patronictl uses validator=None and we don't want to load anything from local cache in this case
            self._load_cache()
        self._cache_needs_saving = False

    @property
    def config_file(self) -> Optional[str]:
        """Path to Patroni configuration file, if any, else ``None``."""
        return self._config_file

    @property
    def dynamic_configuration(self) -> Dict[str, Any]:
        """Deep copy of cached Patroni dynamic configuration."""
        return deepcopy(self._dynamic_configuration)

    @property
    def local_configuration(self) -> Dict[str, Any]:
        """Deep copy of cached Patroni local configuration.

        :returns: copy of :attr:`~Config._local_configuration`
        """
        return deepcopy(dict(self._local_configuration))

    @classmethod
    def get_default_config(cls) -> Dict[str, Any]:
        """Deep copy default configuration.

        :returns: copy of :attr:`~Config.__DEFAULT_CONFIG`
        """
        return deepcopy(cls.__DEFAULT_CONFIG)

    def _load_config_path(self, path: str) -> Dict[str, Any]:
        """Load Patroni configuration file(s) from *path*.

        If *path* is a file, load the yml file pointed to by *path*.
        If *path* is a directory, load all yml files in that directory in alphabetical order.

        :param path: path to either an YAML configuration file, or to a folder containing YAML configuration files.

        :returns: configuration after reading the configuration file(s) from *path*.

        :raises:
            :class:`ConfigParseError`: if *path* is invalid.
        """
        if os.path.isfile(path):
            files = [path]
        elif os.path.isdir(path):
            files = [os.path.join(path, f) for f in sorted(os.listdir(path))
                     if (f.endswith('.yml') or f.endswith('.yaml')) and os.path.isfile(os.path.join(path, f))]
        else:
            logger.error('config path %s is neither directory nor file', path)
            raise ConfigParseError('invalid config path')

        overall_config: Dict[str, Any] = {}
        for fname in files:
            with open(fname) as f:
                config = yaml.safe_load(f)
                patch_config(overall_config, config)
        return overall_config

    def _load_config_file(self) -> Dict[str, Any]:
        """Load configuration file(s) from filesystem and apply values which were set via environment variables.

        :returns: final configuration after merging configuration file(s) and environment variables.
        """
        if TYPE_CHECKING:  # pragma: no cover
            assert self.config_file is not None
        config = self._load_config_path(self.config_file)
        patch_config(config, self.__environment_configuration)
        return config

    def _load_cache(self) -> None:
        """Load dynamic configuration from ``patroni.dynamic.json``."""
        if os.path.isfile(self._cache_file):
            try:
                with open(self._cache_file) as f:
                    self.set_dynamic_configuration(json.load(f))
            except Exception:
                logger.exception('Exception when loading file: %s', self._cache_file)

    def save_cache(self) -> None:
        """Save dynamic configuration to ``patroni.dynamic.json`` under Postgres data directory.

        .. note::
            ``patroni.dynamic.jsonXXXXXX`` is created as a temporary file and than renamed to ``patroni.dynamic.json``,
            where ``XXXXXX`` is a random suffix.
        """
        if self._cache_needs_saving:
            tmpfile = fd = None
            try:
                pg_perm.set_permissions_from_data_directory(self._data_dir)
                (fd, tmpfile) = tempfile.mkstemp(prefix=self.__CACHE_FILENAME, dir=self._data_dir)
                with os.fdopen(fd, 'w') as f:
                    fd = None
                    json.dump(self.dynamic_configuration, f)
                tmpfile = shutil.move(tmpfile, self._cache_file)
                os.chmod(self._cache_file, pg_perm.file_create_mode)
                self._cache_needs_saving = False
            except Exception:
                logger.exception('Exception when saving file: %s', self._cache_file)
                if fd:
                    try:
                        os.close(fd)
                    except Exception:
                        logger.error('Can not close temporary file %s', tmpfile)
                if tmpfile and os.path.exists(tmpfile):
                    try:
                        os.remove(tmpfile)
                    except Exception:
                        logger.error('Can not remove temporary file %s', tmpfile)

    # configuration could be either ClusterConfig or dict
    def set_dynamic_configuration(self, configuration: Union[ClusterConfig, Dict[str, Any]]) -> bool:
        """Set dynamic configuration values with given *configuration*.

        :param configuration: new dynamic configuration values. Supports :class:`dict` for backward compatibility.

        :returns: ``True`` if changes have been detected between current dynamic configuration and the new dynamic
            *configuration*, ``False`` otherwise.
        """
        if isinstance(configuration, ClusterConfig):
            if self._modify_version == configuration.modify_version:
                return False  # If the version didn't change there is nothing to do
            self._modify_version = configuration.modify_version
            configuration = configuration.data

        if not deep_compare(self._dynamic_configuration, configuration):
            try:
                self.__effective_configuration = self._build_effective_configuration(configuration,
                                                                                     self._local_configuration)
                self._dynamic_configuration = configuration
                self._cache_needs_saving = True
                return True
            except Exception:
                logger.exception('Exception when setting dynamic_configuration')
        return False

    def reload_local_configuration(self) -> Optional[bool]:
        """Reload configuration values from the configuration file(s).

        .. note::
            Designed to be used when user applies changes to configuration file(s), so Patroni can use the new values
            with a reload instead of a restart.

        :returns: ``True`` if changes have been detected between current local configuration
        """
        if self.config_file:
            try:
                configuration = self._load_config_file()
                if not deep_compare(self._local_configuration, configuration):
                    new_configuration = self._build_effective_configuration(self._dynamic_configuration, configuration)
                    self._local_configuration = configuration
                    self.__effective_configuration = new_configuration
                    return True
                else:
                    logger.info('No local configuration items changed.')
            except Exception:
                logger.exception('Exception when reloading local configuration from %s', self.config_file)

    @staticmethod
    def _process_postgresql_parameters(parameters: Dict[str, Any], is_local: bool = False) -> Dict[str, Any]:
        """Process Postgres *parameters*.

        .. note::
            If *is_local* configuration discard any setting from *parameters* that is listed under
            :attr:`~patroni.postgresql.config.ConfigHandler.CMDLINE_OPTIONS` as those are supposed to be set only
            through dynamic configuration.

            When setting parameters from :attr:`~patroni.postgresql.config.ConfigHandler.CMDLINE_OPTIONS` through
            dynamic configuration their value will be validated as per the validator defined in that very same
            attribute entry. If the given value cannot be validated, a warning will be logged and the default value of
            the GUC will be used instead.

            Some parameters from :attr:`~patroni.postgresql.config.ConfigHandler.CMDLINE_OPTIONS` cannot be set even if
            not *is_local* configuration:

                * ``listen_addresses``: inferred from ``postgresql.listen`` local configuration or from
                    ``PATRONI_POSTGRESQL_LISTEN`` environment variable;
                * ``port``: inferred from ``postgresql.listen`` local configuration or from
                    ``PATRONI_POSTGRESQL_LISTEN`` environment variable;
                * ``cluster_name``: set through ``scope`` local configuration or through ``PATRONI_SCOPE`` environment
                    variable;
                * ``hot_standby``: always enabled;
                * ``wal_log_hints``: always enabled.

        :param parameters: Postgres parameters to be processed. Should be the parsed YAML value of
            ``postgresql.parameters`` configuration, either from local or from dynamic configuration.

        :param is_local: should be ``True`` if *parameters* refers to local configuration, or ``False`` if *parameters*
            refers to dynamic configuration.

        :returns: new value for ``postgresql.parameters`` after processing and validating *parameters*.
        """
        pg_params: Dict[str, Any] = {}

        for name, value in (parameters or {}).items():
            if name not in ConfigHandler.CMDLINE_OPTIONS:
                pg_params[name] = value
            elif not is_local:
                if ConfigHandler.CMDLINE_OPTIONS[name][1](value):
                    pg_params[name] = value
                else:
                    logger.warning("postgresql parameter %s=%s failed validation, defaulting to %s",
                                   name, value, ConfigHandler.CMDLINE_OPTIONS[name][0])

        return pg_params

    def _safe_copy_dynamic_configuration(self, dynamic_configuration: Dict[str, Any]) -> Dict[str, Any]:
        """Create a copy of *dynamic_configuration*.

        Merge *dynamic_configuration* with :attr:`__DEFAULT_CONFIG` (*dynamic_configuration* takes precedence), and
        process ``postgresql.parameters`` from *dynamic_configuration* through :func:`_process_postgresql_parameters`,
        if present.

        .. note::
            The following settings are not allowed in ``postgresql`` section as they are intended to be local
            configuration, and are removed if present:

                * ``connect_address``;
                * ``proxy_address``;
                * ``listen``;
                * ``config_dir``;
                * ``data_dir``;
                * ``pgpass``;
                * ``authentication``;

            Besides that any setting present in *dynamic_configuration* but absent from :attr:`__DEFAULT_CONFIG` is
            discarded.

        :param dynamic_configuration: Patroni dynamic configuration.

        :returns: copy of *dynamic_configuration*, merged with default dynamic configuration and with some sanity checks
            performed over it.
        """
        config = self.get_default_config()

        for name, value in dynamic_configuration.items():
            if name == 'postgresql':
                for name, value in (value or {}).items():
                    if name == 'parameters':
                        config['postgresql'][name].update(self._process_postgresql_parameters(value))
                    elif name not in ('connect_address', 'proxy_address', 'listen',
                                      'config_dir', 'data_dir', 'pgpass', 'authentication'):
                        config['postgresql'][name] = deepcopy(value)
            elif name == 'standby_cluster':
                for name, value in (value or {}).items():
                    if name in self.__DEFAULT_CONFIG['standby_cluster']:
                        config['standby_cluster'][name] = deepcopy(value)
            elif name in config:  # only variables present in __DEFAULT_CONFIG allowed to be overridden from DCS
                config[name] = int(value)
        return config

    @staticmethod
    def _build_environment_configuration() -> Dict[str, Any]:
        """Get local configuration settings that were specified through environment variables.

        :returns: dictionary containing the found environment variables and their values, respecting the expected
            structure of Patroni configuration.
        """
        ret: Dict[str, Any] = defaultdict(dict)

        def _popenv(name: str) -> Optional[str]:
            """Get value of environment variable *name*.

            .. note::
                *name* is prefixed with :data:`~patroni.PATRONI_ENV_PREFIX` when searching in the environment.

                Also, the corresponding environment variable is removed from the environment upon reading its value.

            :param name: name of the environment variable.

            :returns: value of *name*, if present in the environment, otherwise ``None``.
            """
            return os.environ.pop(PATRONI_ENV_PREFIX + name.upper(), None)

        for param in ('name', 'namespace', 'scope'):
            value = _popenv(param)
            if value:
                ret[param] = value

        def _fix_log_env(name: str, oldname: str) -> None:
            """Normalize a log related environment variable.

            .. note::
                Patroni used to support different names for log related environment variables in the past. As the
                environment variables were renamed, this function takes care of mapping and normalizing the environment.

                *name* is prefixed with :data:`~patroni.PATRONI_ENV_PREFIX` and ``LOG`` when searching in the
                environment.

                *oldname* is prefixed with :data:`~patroni.PATRONI_ENV_PREFIX` when searching in the environment.

                If both *name* and *oldname* are set in the environment, *name* takes precedence.

            :param name: new name of a log related environment variable.
            :param oldname: original name of a log related environment variable.
            :type oldname: str
            """
            value = _popenv(oldname)
            name = PATRONI_ENV_PREFIX + 'LOG_' + name.upper()
            if value and name not in os.environ:
                os.environ[name] = value

        for name, oldname in (('level', 'loglevel'), ('format', 'logformat'), ('dateformat', 'log_datefmt')):
            _fix_log_env(name, oldname)

        def _set_section_values(section: str, params: List[str]) -> None:
            """Get value of *params* environment variables that are related with *section*.

            .. note::
                The values are retrieved from the environment and updated directly into the returning dictionary of
                :func:`_build_environment_configuration`.

            :param section: configuration section the *params* belong to.
            :param params: name of the Patroni settings.
            """
            for param in params:
                value = _popenv(section + '_' + param)
                if value:
                    ret[section][param] = value

        _set_section_values('restapi', ['listen', 'connect_address', 'certfile', 'keyfile', 'keyfile_password',
                                        'cafile', 'ciphers', 'verify_client', 'http_extra_headers',
                                        'https_extra_headers', 'allowlist', 'allowlist_include_members',
                                        'request_queue_size'])
        _set_section_values('ctl', ['insecure', 'cacert', 'certfile', 'keyfile', 'keyfile_password'])
        _set_section_values('postgresql', ['listen', 'connect_address', 'proxy_address',
                                           'config_dir', 'data_dir', 'pgpass', 'bin_dir'])
        _set_section_values('log', ['level', 'traceback_level', 'format', 'dateformat', 'max_queue_size',
                                    'dir', 'file_size', 'file_num', 'loggers'])
        _set_section_values('raft', ['data_dir', 'self_addr', 'partner_addrs', 'password', 'bind_addr'])

        for binary in ('pg_ctl', 'initdb', 'pg_controldata', 'pg_basebackup', 'postgres', 'pg_isready', 'pg_rewind'):
            value = _popenv('POSTGRESQL_BIN_' + binary)
            if value:
                ret['postgresql'].setdefault('bin_name', {})[binary] = value

        # parse all values retrieved from the environment as Python objects, according to the expected type
        for first, second in (('restapi', 'allowlist_include_members'), ('ctl', 'insecure')):
            value = ret.get(first, {}).pop(second, None)
            if value:
                value = parse_bool(value)
                if value is not None:
                    ret[first][second] = value

        for first, params in (('restapi', ('request_queue_size',)),
                              ('log', ('max_queue_size', 'file_size', 'file_num'))):
            for second in params:
                value = ret.get(first, {}).pop(second, None)
                if value:
                    value = parse_int(value)
                    if value is not None:
                        ret[first][second] = value

        def _parse_list(value: str) -> Optional[List[str]]:
            """Parse an YAML list *value* as a :class:`list`.

            :param value: YAML list as a string.

            :returns: *value* as :class:`list`.
            """
            if not (value.strip().startswith('-') or '[' in value):
                value = '[{0}]'.format(value)
            try:
                return yaml.safe_load(value)
            except Exception:
                logger.exception('Exception when parsing list %s', value)
                return None

        for first, second in (('raft', 'partner_addrs'), ('restapi', 'allowlist')):
            value = ret.get(first, {}).pop(second, None)
            if value:
                value = _parse_list(value)
                if value:
                    ret[first][second] = value

        def _parse_dict(value: str) -> Optional[Dict[str, Any]]:
            """Parse an YAML dictionary *value* as a :class:`dict`.

            :param value: YAML dictionary as a string.

            :returns: *value* as :class:`dict`.
            """
            if not value.strip().startswith('{'):
                value = '{{{0}}}'.format(value)
            try:
                return yaml.safe_load(value)
            except Exception:
                logger.exception('Exception when parsing dict %s', value)
                return None

        for first, params in (('restapi', ('http_extra_headers', 'https_extra_headers')), ('log', ('loggers',))):
            for second in params:
                value = ret.get(first, {}).pop(second, None)
                if value:
                    value = _parse_dict(value)
                    if value:
                        ret[first][second] = value

        def _get_auth(name: str, params: Collection[str] = _AUTH_ALLOWED_PARAMETERS[:2]) -> Dict[str, str]:
            """Get authorization related environment variables *params* from section *name*.

            :param name: name of a configuration section that may contain authorization *params*.
            :param params: the authorization settings that may be set under section *name*.

            :returns: dictionary containing environment values for authorization *params* of section *name*.
            """
            ret: Dict[str, str] = {}
            for param in params:
                value = _popenv(name + '_' + param)
                if value:
                    ret[param] = value
            return ret

        for section in ('ctl', 'restapi'):
            auth = _get_auth(section)
            if auth:
                ret[section]['authentication'] = auth

        authentication = {}
        for user_type in ('replication', 'superuser', 'rewind'):
            entry = _get_auth(user_type, _AUTH_ALLOWED_PARAMETERS)
            if entry:
                authentication[user_type] = entry

        if authentication:
            ret['postgresql']['authentication'] = authentication

        for param in list(os.environ.keys()):
            if param.startswith(PATRONI_ENV_PREFIX):
                # PATRONI_(ETCD|CONSUL|ZOOKEEPER|EXHIBITOR|...)_(HOSTS?|PORT|..)
                name, suffix = (param[len(PATRONI_ENV_PREFIX):].split('_', 1) + [''])[:2]
                if suffix in ('HOST', 'HOSTS', 'PORT', 'USE_PROXIES', 'PROTOCOL', 'SRV', 'SRV_SUFFIX', 'URL', 'PROXY',
                              'CACERT', 'CERT', 'KEY', 'VERIFY', 'TOKEN', 'CHECKS', 'DC', 'CONSISTENCY',
                              'REGISTER_SERVICE', 'SERVICE_CHECK_INTERVAL', 'SERVICE_CHECK_TLS_SERVER_NAME',
                              'SERVICE_TAGS', 'NAMESPACE', 'CONTEXT', 'USE_ENDPOINTS', 'SCOPE_LABEL', 'ROLE_LABEL',
                              'POD_IP', 'PORTS', 'LABELS', 'BYPASS_API_SERVICE', 'RETRIABLE_HTTP_CODES', 'KEY_PASSWORD',
                              'USE_SSL', 'SET_ACLS', 'GROUP', 'DATABASE', 'LEADER_LABEL_VALUE', 'FOLLOWER_LABEL_VALUE',
                              'STANDBY_LEADER_LABEL_VALUE', 'TMP_ROLE_LABEL') and name:
                    value = os.environ.pop(param)
                    if name == 'CITUS':
                        if suffix == 'GROUP':
                            value = parse_int(value)
                        elif suffix != 'DATABASE':
                            continue
                    elif suffix == 'PORT':
                        value = value and parse_int(value)
                    elif suffix in ('HOSTS', 'PORTS', 'CHECKS', 'SERVICE_TAGS', 'RETRIABLE_HTTP_CODES'):
                        value = value and _parse_list(value)
                    elif suffix in ('LABELS', 'SET_ACLS'):
                        value = _parse_dict(value)
                    elif suffix in ('USE_PROXIES', 'REGISTER_SERVICE', 'USE_ENDPOINTS', 'BYPASS_API_SERVICE', 'VERIFY'):
                        value = parse_bool(value)
                    if value is not None:
                        ret[name.lower()][suffix.lower()] = value
        for dcs in ('etcd', 'etcd3'):
            if dcs in ret:
                ret[dcs].update(_get_auth(dcs))

        users = {}
        for param in list(os.environ.keys()):
            if param.startswith(PATRONI_ENV_PREFIX):
                name, suffix = (param[len(PATRONI_ENV_PREFIX):].rsplit('_', 1) + [''])[:2]
                # PATRONI_<username>_PASSWORD=<password>, PATRONI_<username>_OPTIONS=<option1,option2,...>
                # CREATE USER "<username>" WITH <OPTIONS> PASSWORD '<password>'
                if name and suffix == 'PASSWORD':
                    password = os.environ.pop(param)
                    if password:
                        users[name] = {'password': password}
                        options = os.environ.pop(param[:-9] + '_OPTIONS', None)  # replace "_PASSWORD" with "_OPTIONS"
                        options = options and _parse_list(options)
                        if options:
                            users[name]['options'] = options
        if users:
            ret['bootstrap']['users'] = users

        return ret

    def _build_effective_configuration(self, dynamic_configuration: Dict[str, Any],
                                       local_configuration: Dict[str, Union[Dict[str, Any], Any]]) -> Dict[str, Any]:
        """Build effective configuration by merging *dynamic_configuration* and *local_configuration*.

        .. note::
            *local_configuration* takes precedence over *dynamic_configuration* if a setting is defined in both.

        :param dynamic_configuration: Patroni dynamic configuration.
        :param local_configuration: Patroni local configuration.

        :returns: _description_
        """
        config = self._safe_copy_dynamic_configuration(dynamic_configuration)
        for name, value in local_configuration.items():
            if name == 'citus':  # remove invalid citus configuration
                if isinstance(value, dict) and isinstance(value.get('group'), int)\
                        and isinstance(value.get('database'), str):
                    config[name] = value
            elif name == 'postgresql':
                for name, value in (value or {}).items():
                    if name == 'parameters':
                        config['postgresql'][name].update(self._process_postgresql_parameters(value, True))
                    elif name != 'use_slots':  # replication slots must be enabled/disabled globally
                        config['postgresql'][name] = deepcopy(value)
            elif name not in config or name in ['watchdog']:
                config[name] = deepcopy(value) if value else {}

        # restapi server expects to get restapi.auth = 'username:password' and similarly for `ctl`
        for section in ('ctl', 'restapi'):
            if section in config and 'authentication' in config[section]:
                config[section]['auth'] = '{username}:{password}'.format(**config[section]['authentication'])

        # special treatment for old config

        # 'exhibitor' inside 'zookeeper':
        if 'zookeeper' in config and 'exhibitor' in config['zookeeper']:
            config['exhibitor'] = config['zookeeper'].pop('exhibitor')
            config.pop('zookeeper')

        pg_config = config['postgresql']
        # no 'authentication' in 'postgresql', but 'replication' and 'superuser'
        if 'authentication' not in pg_config:
            pg_config['use_pg_rewind'] = 'pg_rewind' in pg_config
            pg_config['authentication'] = {u: pg_config[u] for u in ('replication', 'superuser') if u in pg_config}
        # no 'superuser' in 'postgresql'.'authentication'
        if 'superuser' not in pg_config['authentication'] and 'pg_rewind' in pg_config:
            pg_config['authentication']['superuser'] = pg_config['pg_rewind']

        # handle setting additional connection parameters that may be available
        # in the configuration file, such as SSL connection parameters
        for name, value in pg_config['authentication'].items():
            pg_config['authentication'][name] = {n: v for n, v in value.items() if n in _AUTH_ALLOWED_PARAMETERS}

        # no 'name' in config
        if 'name' not in config and 'name' in pg_config:
            config['name'] = pg_config['name']

        # when bootstrapping the new Citus cluster (coordinator/worker) enable sync replication in global configuration
        if 'citus' in config:
            bootstrap = config.setdefault('bootstrap', {})
            dcs = bootstrap.setdefault('dcs', {})
            dcs.setdefault('synchronous_mode', 'quorum')

        updated_fields = (
            'name',
            'scope',
            'retry_timeout',
            'citus'
        )

        pg_config.update({p: config[p] for p in updated_fields if p in config})

        return config

    def get(self, key: str, default: Optional[Any] = None) -> Any:
        """Get effective value of ``key`` setting from Patroni configuration root.

        Designed to work the same way as :func:`dict.get`.

        :param key: name of the setting.
        :param default: default value if *key* is not present in the effective configuration.

        :returns: value of *key*, if present in the effective configuration, otherwise *default*.
        """
        return self.__effective_configuration.get(key, default)

    def __contains__(self, key: str) -> bool:
        """Check if setting *key* is present in the effective configuration.

        Designed to work the same way as :func:`dict.__contains__`.

        :param key: name of the setting to be checked.

        :returns: ``True`` if setting *key* exists in effective configuration, else ``False``.
        """
        return key in self.__effective_configuration

    def __getitem__(self, key: str) -> Any:
        """Get value of setting *key* from effective configuration.

        Designed to work the same way as :func:`dict.__getitem__`.

        :param key: name of the setting.

        :returns: value of setting *key*.

        :raises:
            :class:`KeyError`: if *key* is not present in effective configuration.
        """
        return self.__effective_configuration[key]

    def copy(self) -> Dict[str, Any]:
        """Get a deep copy of effective Patroni configuration.

        :returns: a deep copy of the Patroni configuration.
        """
        return deepcopy(self.__effective_configuration)

    def get_global_config(self, cluster: Optional[Cluster]) -> GlobalConfig:
        """Instantiate :class:`GlobalConfig` based on input.

        Use the configuration from provided *cluster* (the most up-to-date) or from the
        local cache if *cluster.config* is not initialized or doesn't have a valid config.

        :param cluster: the currently known cluster state from DCS.

        :returns: :class:`GlobalConfig` object.
        """
        return get_global_config(cluster, self._dynamic_configuration)<|MERGE_RESOLUTION|>--- conflicted
+++ resolved
@@ -100,13 +100,8 @@
 
     @property
     def is_synchronous_mode(self) -> bool:
-<<<<<<< HEAD
-        """:returns: `True` if synchronous replication is requested."""
+        """``True`` if synchronous replication is requested."""
         return self.check_mode('synchronous_mode') is True or self.is_quorum_commit_mode
-=======
-        """``True`` if synchronous replication is requested."""
-        return self.check_mode('synchronous_mode')
->>>>>>> 4138d0b8
 
     @property
     def is_synchronous_mode_strict(self) -> bool:
