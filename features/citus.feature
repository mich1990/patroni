Feature: citus
  We should check that coordinator discovers and registers workers and clients don't have errors when worker cluster switches over

  Scenario: check that worker cluster is registered in the coordinator
    Given I start postgres0 in citus group 0
    And I start postgres2 in citus group 1
    Then postgres0 is a leader in a group 0 after 10 seconds
    And postgres2 is a leader in a group 1 after 10 seconds
    When I start postgres1 in citus group 0
    And I start postgres3 in citus group 1
    Then replication works from postgres0 to postgres1 after 15 seconds
    Then replication works from postgres2 to postgres3 after 15 seconds
    And postgres0 is registered in the postgres0 as the primary in group 0 after 5 seconds
    And postgres2 is registered in the postgres0 as the primary in group 1 after 5 seconds

  Scenario: coordinator failover updates pg_dist_node
    Given I run patronictl.py failover batman --group 0 --candidate postgres1 --force
    Then postgres1 role is the primary after 10 seconds
    And "members/postgres0" key in a group 0 in DCS has state=running after 15 seconds
    And replication works from postgres1 to postgres0 after 15 seconds
    And postgres1 is registered in the postgres2 as the primary in group 0 after 5 seconds
    And "sync" key in a group 0 in DCS has sync_standby=postgres0 after 15 seconds
<<<<<<< HEAD
    When I run patronictl.py failover batman --group 0 --candidate postgres0 --force
=======
    When I run patronictl.py switchover batman --group 0 --candidate postgres0 --force
>>>>>>> a4d29eb9
    Then postgres0 role is the primary after 10 seconds
    And replication works from postgres0 to postgres1 after 15 seconds
    And postgres0 is registered in the postgres2 as the primary in group 0 after 5 seconds
    And "sync" key in a group 0 in DCS has sync_standby=postgres1 after 15 seconds

  Scenario: worker switchover doesn't break client queries on the coordinator
    Given I create a distributed table on postgres0
    And I start a thread inserting data on postgres0
    When I run patronictl.py switchover batman --group 1 --force
    Then I receive a response returncode 0
    And postgres3 role is the primary after 10 seconds
    And "members/postgres2" key in a group 1 in DCS has state=running after 15 seconds
    And replication works from postgres3 to postgres2 after 15 seconds
    And postgres3 is registered in the postgres0 as the primary in group 1 after 5 seconds
    And "sync" key in a group 1 in DCS has sync_standby=postgres2 after 15 seconds
    And a thread is still alive
    When I run patronictl.py switchover batman --group 1 --force
    Then I receive a response returncode 0
    And postgres2 role is the primary after 10 seconds
    And replication works from postgres2 to postgres3 after 15 seconds
    And postgres2 is registered in the postgres0 as the primary in group 1 after 5 seconds
    And "sync" key in a group 1 in DCS has sync_standby=postgres3 after 15 seconds
    And a thread is still alive
    When I stop a thread
    Then a distributed table on postgres0 has expected rows

  Scenario: worker primary restart doesn't break client queries on the coordinator
    Given I cleanup a distributed table on postgres0
    And I start a thread inserting data on postgres0
    When I run patronictl.py restart batman postgres2 --group 1 --force
    Then I receive a response returncode 0
    And postgres2 role is the primary after 10 seconds
    And replication works from postgres2 to postgres3 after 15 seconds
    And postgres2 is registered in the postgres0 as the primary in group 1 after 5 seconds
    And a thread is still alive
    When I stop a thread
    Then a distributed table on postgres0 has expected rows

  Scenario: check that in-flight transaction is rolled back after timeout when other workers need to change pg_dist_node
    Given I start postgres4 in citus group 2
    Then postgres4 is a leader in a group 2 after 10 seconds
    And "members/postgres4" key in a group 2 in DCS has role=master after 3 seconds
    When I run patronictl.py edit-config batman --group 2 -s ttl=20 --force
    Then I receive a response returncode 0
    And I receive a response output "+ttl: 20"
    Then postgres4 is registered in the postgres2 as the primary in group 2 after 5 seconds
    When I shut down postgres4
    Then There is a transaction in progress on postgres0 changing pg_dist_node
    When I run patronictl.py restart batman postgres2 --group 1 --force
    Then a transaction finishes in 20 seconds<|MERGE_RESOLUTION|>--- conflicted
+++ resolved
@@ -20,11 +20,7 @@
     And replication works from postgres1 to postgres0 after 15 seconds
     And postgres1 is registered in the postgres2 as the primary in group 0 after 5 seconds
     And "sync" key in a group 0 in DCS has sync_standby=postgres0 after 15 seconds
-<<<<<<< HEAD
     When I run patronictl.py failover batman --group 0 --candidate postgres0 --force
-=======
-    When I run patronictl.py switchover batman --group 0 --candidate postgres0 --force
->>>>>>> a4d29eb9
     Then postgres0 role is the primary after 10 seconds
     And replication works from postgres0 to postgres1 after 15 seconds
     And postgres0 is registered in the postgres2 as the primary in group 0 after 5 seconds
