--- conflicted
+++ resolved
@@ -1,17 +1,9 @@
-<<<<<<< HEAD
-import patroni.helpers.zookeeper
-import requests
-import unittest
-
-from patroni.helpers.zookeeper import ExhibitorEnsembleProvider, ZooKeeper, ZooKeeperError
-=======
 import patroni.zookeeper
 import requests
 import unittest
 
 from patroni.dcs import Leader
 from patroni.zookeeper import ExhibitorEnsembleProvider, ZooKeeper, ZooKeeperError
->>>>>>> 1774d6e3
 from kazoo.client import KazooState
 from kazoo.exceptions import NoNodeError, NodeExistsError
 from kazoo.protocol.states import ZnodeStat
@@ -118,11 +110,7 @@
 
     def set_up(self):
         requests.get = requests_get
-<<<<<<< HEAD
-        patroni.helpers.zookeeper.sleep = exhibitor_sleep
-=======
         patroni.zookeeper.sleep = exhibitor_sleep
->>>>>>> 1774d6e3
 
     def test_init(self):
         self.assertRaises(SleepException, ExhibitorEnsembleProvider, ['localhost'], 8181)
@@ -136,11 +124,7 @@
 
     def set_up(self):
         requests.get = requests_get
-<<<<<<< HEAD
-        patroni.helpers.zookeeper.KazooClient = MockKazooClient
-=======
         patroni.zookeeper.KazooClient = MockKazooClient
->>>>>>> 1774d6e3
         self.zk = ZooKeeper('foo', {'exhibitor': {'hosts': ['localhost', 'exhibitor'], 'port': 8181}, 'scope': 'test'})
 
     def test_session_listener(self):
