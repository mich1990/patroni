import six
import unittest

from kazoo.client import KazooState
from kazoo.exceptions import NoNodeError, NodeExistsError
from kazoo.protocol.states import ZnodeStat
from mock import Mock, patch
from patroni.dcs.zookeeper import Leader, ZooKeeper, ZooKeeperError


class MockKazooClient(Mock):

    leader = False
    exists = True

    @property
    def client_id(self):
        return (-1, '')

    @staticmethod
    def retry(func, *args, **kwargs):
        func(*args, **kwargs)

    def get(self, path, watch=None):
        if not isinstance(path, six.string_types):
            raise TypeError("Invalid type for 'path' (string expected)")
        if path == '/no_node':
            raise NoNodeError
        elif '/members/' in path:
            return (
                b'postgres://repuser:rep-pass@localhost:5434/postgres?application_name=http://127.0.0.1:8009/patroni',
                ZnodeStat(0, 0, 0, 0, 0, 0, 0, 0 if self.exists else -1, 0, 0, 0)
            )
        elif path.endswith('/leader'):
            if self.leader:
                return (b'foo', ZnodeStat(0, 0, 0, 0, 0, 0, 0, -1, 0, 0, 0))
            return (b'foo', ZnodeStat(0, 0, 0, 0, 0, 0, 0, 0, 0, 0, 0))
        elif path.endswith('/initialize'):
            return (b'foo', ZnodeStat(0, 0, 0, 0, 0, 0, 0, 0, 0, 0, 0))
        return (b'', ZnodeStat(0, 0, 0, 0, 0, 0, 0, 0, 0, 0, 0))

    @staticmethod
    def get_children(path, watch=None, include_data=False):
        if not isinstance(path, six.string_types):
            raise TypeError("Invalid type for 'path' (string expected)")
        if path.startswith('/no_node'):
            raise NoNodeError
        elif path in ['/service/bla/', '/service/test/']:
            return ['initialize', 'leader', 'members', 'optime', 'failover']
        return ['foo', 'bar', 'buzz']

    def create(self, path, value=b"", acl=None, ephemeral=False, sequence=False, makepath=False):
        if not isinstance(path, six.string_types):
            raise TypeError("Invalid type for 'path' (string expected)")
        if not isinstance(value, (six.binary_type,)):
            raise TypeError("Invalid type for 'value' (must be a byte string)")
        if path.endswith('/initialize') or path == '/service/test/optime/leader':
            raise Exception
        elif value == b'retry' or (value == b'exists' and self.exists):
            raise NodeExistsError

    @staticmethod
    def set(path, value, version=-1):
        if not isinstance(path, six.string_types):
            raise TypeError("Invalid type for 'path' (string expected)")
        if not isinstance(value, (six.binary_type,)):
            raise TypeError("Invalid type for 'value' (must be a byte string)")
        if path == '/service/bla/optime/leader':
            raise Exception
        if path == '/service/test/members/bar' and value == b'retry':
            return
        if path in ('/service/test/failover', '/service/test/config'):
            if value == b'Exception':
                raise Exception
            elif value == b'ok':
                return
        raise NoNodeError

    def delete(self, path, version=-1, recursive=False):
        if not isinstance(path, six.string_types):
            raise TypeError("Invalid type for 'path' (string expected)")
        self.exists = False
        if path == '/service/test/leader':
            self.leader = True
            raise Exception
        elif path == '/service/test/members/buzz':
            raise Exception
        elif path.endswith('/') or path.endswith('/initialize') or path == '/service/test/members/bar':
            raise NoNodeError


class TestZooKeeper(unittest.TestCase):

    @patch('patroni.dcs.zookeeper.KazooClient', MockKazooClient)
    def setUp(self):
<<<<<<< HEAD
        self.zk = ZooKeeper({'exhibitor': {'hosts': ['localhost', 'exhibitor'], 'port': 8181},
                             'scope': 'test', 'name': 'foo', 'ttl': 30, 'retry_timeout': 10})
=======
        self.zk = ZooKeeper('foo', {'hosts': ['localhost:2181'], 'scope': 'test'})
>>>>>>> c51039a5

    def test_session_listener(self):
        self.zk.session_listener(KazooState.SUSPENDED)

    def test_set_ttl(self):
        self.zk.set_ttl(20)

    def test_set_retry_timeout(self):
        self.zk.set_retry_timeout(10)

    def test_get_node(self):
        self.assertIsNone(self.zk.get_node('/no_node'))

    def test_get_children(self):
        self.assertListEqual(self.zk.get_children('/no_node'), [])

    def test__inner_load_cluster(self):
        self.zk._base_path = self.zk._base_path.replace('test', 'bla')
        self.zk._inner_load_cluster()
        self.zk._base_path = self.zk._base_path = '/no_node'
        self.zk._inner_load_cluster()

    def test_get_cluster(self):
        self.assertRaises(ZooKeeperError, self.zk.get_cluster)
        cluster = self.zk.get_cluster()
        self.assertIsInstance(cluster.leader, Leader)
        self.zk.touch_member('foo')

    def test_delete_leader(self):
        self.assertTrue(self.zk.delete_leader())

    def test_set_failover_value(self):
        self.zk.set_failover_value('')
        self.zk.set_failover_value('ok')
        self.zk.set_failover_value('Exception')

    def test_set_config_value(self):
        self.zk.set_config_value('')
        self.zk.set_config_value('ok')
        self.zk.set_config_value('Exception')

    def test_initialize(self):
        self.assertFalse(self.zk.initialize())

    def test_cancel_initialization(self):
        self.zk.cancel_initialization()

    def test_touch_member(self):
        self.zk._name = 'buzz'
        self.zk.get_cluster()
        self.zk.touch_member('new')
        self.zk._name = 'bar'
        self.zk.touch_member('new')
        self.zk._name = 'na'
        self.zk._client.exists = 1
        self.zk.touch_member('exists')
        self.zk._name = 'bar'
        self.zk.touch_member('retry')
        self.zk._fetch_cluster = True
        self.zk.get_cluster()
        self.zk.touch_member('retry')

    def test_take_leader(self):
        self.zk.take_leader()
        with patch.object(MockKazooClient, 'create', Mock(side_effect=Exception)):
            self.zk.take_leader()

    def test_update_leader(self):
        self.assertTrue(self.zk.update_leader())

    def test_write_leader_optime(self):
        self.zk.last_leader_operation = '0'
        self.zk.write_leader_optime('1')
        self.zk._base_path = self.zk._base_path.replace('test', 'bla')
        self.zk.write_leader_optime('2')

    def test_delete_cluster(self):
        self.assertTrue(self.zk.delete_cluster())

    def test_watch(self):
        self.zk.watch(0)
        self.zk.event.isSet = lambda: True
        self.zk.watch(0)<|MERGE_RESOLUTION|>--- conflicted
+++ resolved
@@ -12,6 +12,9 @@
 
     leader = False
     exists = True
+
+    def __init__(self, *args, **kwargs):
+        super(MockKazooClient, self).__init__()
 
     @property
     def client_id(self):
@@ -93,12 +96,8 @@
 
     @patch('patroni.dcs.zookeeper.KazooClient', MockKazooClient)
     def setUp(self):
-<<<<<<< HEAD
-        self.zk = ZooKeeper({'exhibitor': {'hosts': ['localhost', 'exhibitor'], 'port': 8181},
-                             'scope': 'test', 'name': 'foo', 'ttl': 30, 'retry_timeout': 10})
-=======
-        self.zk = ZooKeeper('foo', {'hosts': ['localhost:2181'], 'scope': 'test'})
->>>>>>> c51039a5
+        self.zk = ZooKeeper({'hosts': ['localhost:2181'], 'scope': 'test',
+                             'name': 'foo', 'ttl': 30, 'retry_timeout': 10})
 
     def test_session_listener(self):
         self.zk.session_listener(KazooState.SUSPENDED)
